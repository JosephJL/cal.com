--- conflicted
+++ resolved
@@ -6,7 +6,6 @@
 import dayjs, {Dayjs} from 'dayjs';
 import {Switch} from '@headlessui/react';
 import TimezoneSelect from 'react-timezone-select';
-<<<<<<< HEAD
 import {
   ClockIcon,
   GlobeIcon,
@@ -15,9 +14,6 @@
   ChevronRightIcon,
   XCircleIcon, ExclamationIcon
 } from '@heroicons/react/solid';
-=======
-import {ChevronDownIcon, ChevronLeftIcon, ChevronRightIcon, ClockIcon, GlobeIcon} from '@heroicons/react/solid';
->>>>>>> b0d00e4c
 import isSameOrBefore from 'dayjs/plugin/isSameOrBefore';
 import isBetween from 'dayjs/plugin/isBetween';
 import utc from 'dayjs/plugin/utc';
